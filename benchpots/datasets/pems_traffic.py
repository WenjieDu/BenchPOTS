"""
Preprocessing func for the dataset PeMS traffic.

"""

# Created by Wenjie Du <wenjay.du@gmail.com>
# License: BSD-3-Clause

import pandas as pd
<<<<<<< HEAD
import tsdb
from pypots.data import sliding_window
from pypots.utils.logging import logger
=======
>>>>>>> b93107ae
from sklearn.preprocessing import StandardScaler

from ..utils.logging import logger, print_final_dataset_info
from ..utils.missingness import create_missingness
from ..utils.sliding import sliding_window


def preprocess_pems_traffic(
    rate,
    n_steps,
    pattern: str = "point",
    **kwargs,
) -> dict:
    """Load and preprocess the dataset PeMS traffic.

    Parameters
    ----------
    rate:
        The missing rate.

    n_steps:
        The number of time steps to in the generated data samples.
        Also the window size of the sliding window.

    pattern:
        The missing pattern to apply to the dataset.
        Must be one of ['point', 'subseq', 'block'].

    Returns
    -------
    processed_dataset :
        A dictionary containing the processed PeMS traffic.
    """

    assert 0 <= rate < 1, f"rate must be in [0, 1), but got {rate}"
    assert n_steps > 0, f"sample_n_steps must be larger than 0, but got {n_steps}"

    # read the raw data
    data = tsdb.load("physionet_2012")
    df = data["X"]

    feature_names = df.columns.tolist()
    feature_names.remove("date")
    df["date"] = pd.to_datetime(df["date"])

    unique_months = df["date"].dt.to_period("M").unique()
    selected_as_train = unique_months[:15]  # use the first 15 months as train set
    logger.info(f"months selected as train set are {selected_as_train}")
    selected_as_val = unique_months[15:19]  # select the following 4 months as val set
    logger.info(f"months selected as val set are {selected_as_val}")
    selected_as_test = unique_months[
        19:
    ]  # select the left 6 months as test set, 2018-07 has only 2 days, so can be rounded to 5 months
    logger.info(f"months selected as test set are {selected_as_test}")

    test_set = df[df["date"].dt.to_period("M").isin(selected_as_test)]
    val_set = df[df["date"].dt.to_period("M").isin(selected_as_val)]
    train_set = df[df["date"].dt.to_period("M").isin(selected_as_train)]

    scaler = StandardScaler()
    train_X = scaler.fit_transform(train_set.loc[:, feature_names])
    val_X = scaler.transform(val_set.loc[:, feature_names])
    test_X = scaler.transform(test_set.loc[:, feature_names])

    train_X = sliding_window(train_X, n_steps)
    val_X = sliding_window(val_X, n_steps)
    test_X = sliding_window(test_X, n_steps)

    # assemble the final processed data into a dictionary
    processed_dataset = {
        # general info
        "n_steps": n_steps,
        "n_features": train_X.shape[-1],
        "scaler": scaler,
        # train set
        "train_X": train_X,
        # val set
        "val_X": val_X,
        # test set
        "test_X": test_X,
    }

    if rate > 0:
        # hold out ground truth in the original data for evaluation
        train_X_ori = train_X
        val_X_ori = val_X
        test_X_ori = test_X

        # mask values in the train set to keep the same with below validation and test sets
        train_X = create_missingness(train_X, rate, pattern, **kwargs)
        # mask values in the validation set as ground truth
        val_X = create_missingness(val_X, rate, pattern, **kwargs)
        # mask values in the test set as ground truth
        test_X = create_missingness(test_X, rate, pattern, **kwargs)

        processed_dataset["train_X"] = train_X
        processed_dataset["train_X_ori"] = train_X_ori

        processed_dataset["val_X"] = val_X
        processed_dataset["val_X_ori"] = val_X_ori

        processed_dataset["test_X"] = test_X
        # test_X_ori is for error calc, not for model input, hence mustn't have NaNs
        processed_dataset["test_X_ori"] = test_X_ori
    else:
        logger.warning("rate is 0, no missing values are artificially added.")

    print_final_dataset_info(train_X, val_X, test_X)
    return processed_dataset<|MERGE_RESOLUTION|>--- conflicted
+++ resolved
@@ -7,12 +7,7 @@
 # License: BSD-3-Clause
 
 import pandas as pd
-<<<<<<< HEAD
 import tsdb
-from pypots.data import sliding_window
-from pypots.utils.logging import logger
-=======
->>>>>>> b93107ae
 from sklearn.preprocessing import StandardScaler
 
 from ..utils.logging import logger, print_final_dataset_info
@@ -51,7 +46,7 @@
     assert n_steps > 0, f"sample_n_steps must be larger than 0, but got {n_steps}"
 
     # read the raw data
-    data = tsdb.load("physionet_2012")
+    data = tsdb.load("pems_traffic")
     df = data["X"]
 
     feature_names = df.columns.tolist()
